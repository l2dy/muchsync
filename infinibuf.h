// -*- C++ -*-

<<<<<<< HEAD
#include <condition_variable>
#include <deque>
#include <memory>

=======
>>>>>>> 501347e1
/** \file infinibuf.h
 *  \brief iostreams-friendly buffers that can grow without bounds.
 */

#include <condition_variable>
#include <list>
#include <memory>

/**
 * \brief Abstract buffer-management class for unbounded buffers.
 *
 * A derived class must at a minimum override either `notempty()` (for
 * output buffers) or `gwait()` (for input buffers).
 *
 * Most methods are not thread-safe.
 */
class infinibuf {
protected:
  static constexpr int default_startpos_ = 8;
  static constexpr int chunksize_ = 0x10000;

  std::list<char *> data_;
  int gpos_;
  int ppos_;
  bool eof_{false};
  int errno_{0};
  const int startpos_;		// For putback

  /** Called to signal when the buffer transitions from empty to
   *  non-empty. */
  virtual void notempty() {}

public:
  explicit infinibuf(int sp = default_startpos_)
    : gpos_(sp), ppos_(sp), startpos_(sp) {
    data_.push_back (new char[chunksize_]);
  }
  infinibuf(const infinibuf &) = delete;
  virtual ~infinibuf() = 0;
  infinibuf &operator= (const infinibuf &) = delete;
		   
  // These functions are never thread safe:

  bool empty() { return data_.front() == data_.back() && gpos_ == ppos_; }
  bool eof() { return eof_; }
  int err() { return errno_; }
  void err(int num) { errno_ = num; peof(); }

  char *eback() { return data_.front(); }
  char *gptr() { return eback() + gpos_; }
  int gsize() {
    return (data_.front() != data_.back() ? chunksize_ : ppos_) - gpos_;
  }
  char *egptr() { return gptr() + gsize(); }
  void gbump(int n);
  /** Called to wait for the buffer to be non-empty. */
  virtual void gwait() {}

  char *pbase() { return data_.back(); }
  char *pptr() { return pbase() + ppos_; }
  int psize() { return chunksize_ - gpos_; }
  char *epptr() { return pptr() + psize(); }
  void pbump(int n);
  void peof() { eof_ = true; if (empty()) notempty(); }

  // These functions are thread safe for some subtypes:

  /** By default `lock()` and `unlock()` do nothing, but threadsafe
   *  derived classes must override these functions. */
  virtual void lock() {}
  /** See comment at unlock. */
  virtual void unlock() {}

  /** \brief Drain the current contents of the buffer.
   *
   * This function is thread safe and must be called *without* locking
   * the `infinibuf`.  If the `infinibuf` is already locked, deadlock
   * will ensue.
   *
   * \param fd The file descriptor to write to.
   * \return `false` at EOF if there is no point in ever calling
   * `output` again.
   * \throws runtime_error if the `write` system call fails and
   * `errno` is not `EAGAIN`. */
  bool output(int fd);

  /** Fill the buffer from a file descriptor.
   *
   * This function is thread safe and must be called *without* locking
   * the `infinibuf`.
   *
   * \param fd The file descriptor to read from.
   * \return `false` at EOF if there is no point in ever calling
   * `output` again.
   * \throws runtime_error if the `read` system call fails and
   * `errno` is not `EAGAIN`. */
  bool input(int fd);

  static void output_loop(std::shared_ptr<infinibuf> ib, int fd);
  static void input_loop(std::shared_ptr<infinibuf> ib, int fd);
};

/** \brief An `infinibuf` that synchronously reads from a file
 *  descriptor when the buffer underflows.
 *
 *  Closes the file descriptor upon destruction. */
class infinibuf_infd : public infinibuf {
  const int fd_;
public:
  explicit infinibuf_infd (int fd, bool closeit = true,
			 int sp = default_startpos_)
    : infinibuf(sp), fd_(fd) {}
  ~infinibuf_infd();
  void gwait() override { input(fd_); }
};

/** \brief An `infinibuf` that synchronously writes to a file
 *  descriptor when the buffer overflows or is synced.
 *
 *  Closes the file descriptor upon destruction. */
class infinibuf_outfd : public infinibuf {
  const int fd_;
public:
  explicit infinibuf_outfd (int fd)
    : infinibuf(0), fd_(fd) {}
  ~infinibuf_outfd();
  void notempty() override { output(fd_); }
};

/** \brief Thread-safe infinibuf.
 *
 * This infinibuf can safely be used in an `iostream` by one thread,
 * while a different thread fills or drains the buffer (for instance
 * executing `infinibuf::output_loop` or `infinibuf::input_loop`).
 */
class infinibuf_mt : public infinibuf {
  std::mutex m_;
  std::condition_variable cv_;
public:
  explicit infinibuf_mt (int sp = default_startpos_) : infinibuf(sp) {}
  void lock() override { m_.lock(); }
  void unlock() override { m_.unlock(); }
  void notempty() override { cv_.notify_all(); }
  void gwait() override {
    if (empty() && !eof()) {
      std::unique_lock<std::mutex> ul (m_, std::adopt_lock);
      cv_.wait(ul);
      ul.release();
    }
  }
};

/** \brief `infinibuf`-based `streambuf`.
 *
 * This streambuf can make use of any buffer type derived from
 * `infinibuf`.  The `infinibuf` is always converted to a
 * `shared_ptr`, even if it is passed in as a raw `infinibuf*`.
 */
class infinistreambuf : public std::streambuf {
protected:
  std::shared_ptr<infinibuf> ib_;
  int_type underflow() override;
  int_type overflow(int_type ch) override;
  int sync() override;
public:
  explicit infinistreambuf (std::shared_ptr<infinibuf> ib);
  explicit infinistreambuf (infinibuf *ib)
    : infinistreambuf(std::shared_ptr<infinibuf>(ib)) {}
  std::shared_ptr<infinibuf> get_infinibuf() { return ib_; }
};<|MERGE_RESOLUTION|>--- conflicted
+++ resolved
@@ -1,12 +1,5 @@
 // -*- C++ -*-
 
-<<<<<<< HEAD
-#include <condition_variable>
-#include <deque>
-#include <memory>
-
-=======
->>>>>>> 501347e1
 /** \file infinibuf.h
  *  \brief iostreams-friendly buffers that can grow without bounds.
  */
